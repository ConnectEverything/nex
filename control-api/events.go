package controlapi

const (
	AgentStartedEventType    = "agent_started"
	AgentStoppedEventType    = "agent_stopped"
	NodeStartedEventType     = "node_started"
	NodeStoppedEventType     = "node_stopped"
<<<<<<< HEAD
	LameDuckEnteredEventType = "node_entered_lameduck"
=======
	HeartbeatEventType       = "heartbeat"
>>>>>>> 934ef750
	WorkloadStartedEventType = "workload_started" // FIXME-- should this be WorkloadDeployed?
	WorkloadStoppedEventType = "workload_stopped" // FIXME-- should this be in addition to WorkloadUndeployed (likely yes, in case of something bad happening...)
	// FIXME-- where is WorkloadDeployedEventType? (likely just need to rename WorkloadStartedEventType -> WorkloadDeployedEventType)
	// FIXME-- where is WorkloadStoppedEventType?
)

type AgentStartedEvent struct {
	AgentVersion string `json:"agent_version"`
}

type WorkloadStartedEvent struct {
	Name       string `json:"workload_name"`
	TotalBytes int    `json:"total_bytes"`
}

type WorkloadStoppedEvent struct {
	Name    string `json:"workload_name"`
	Code    int    `json:"code"`
	Message string `json:"message"`
}

type AgentStoppedEvent struct {
	Message string `json:"message"`
	Code    int    `json:"code"`
}

type NodeStartedEvent struct {
	Version string `json:"version"`
	Id      string `json:"id"`
}

type LameDuckEnteredEvent struct {
	Version string `json:"version"`
	Id      string `json:"id"`
}

type NodeStoppedEvent struct {
	Id       string `json:"id"`
	Graceful bool   `json:"graceful"`
}

type HeartbeatEvent struct {
	Version         string            `json:"version"`
	NodeId          string            `json:"node_id"`
	Uptime          string            `json:"uptime"`
	Tags            map[string]string `json:"tags,omitempty"`
	RunningMachines int               `json:"running_machines"`
}<|MERGE_RESOLUTION|>--- conflicted
+++ resolved
@@ -5,11 +5,8 @@
 	AgentStoppedEventType    = "agent_stopped"
 	NodeStartedEventType     = "node_started"
 	NodeStoppedEventType     = "node_stopped"
-<<<<<<< HEAD
 	LameDuckEnteredEventType = "node_entered_lameduck"
-=======
 	HeartbeatEventType       = "heartbeat"
->>>>>>> 934ef750
 	WorkloadStartedEventType = "workload_started" // FIXME-- should this be WorkloadDeployed?
 	WorkloadStoppedEventType = "workload_stopped" // FIXME-- should this be in addition to WorkloadUndeployed (likely yes, in case of something bad happening...)
 	// FIXME-- where is WorkloadDeployedEventType? (likely just need to rename WorkloadStartedEventType -> WorkloadDeployedEventType)
