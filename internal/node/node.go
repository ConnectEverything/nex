package nexnode

import (
	"context"
	"fmt"
	"log/slog"
	"net/url"
	"os"
	"os/signal"
	"path"
	"strconv"
	"sync"
	"sync/atomic"
	"syscall"
	"time"

	cloudevents "github.com/cloudevents/sdk-go"
	"github.com/google/uuid"
	"github.com/nats-io/nats-server/v2/server"
	"github.com/nats-io/nats.go"
	"github.com/nats-io/nkeys"
	controlapi "github.com/synadia-io/nex/control-api"
	"github.com/synadia-io/nex/internal/models"
	"github.com/synadia-io/nex/internal/node/observability"
)

const (
	systemNamespace      = "system"
	defaultNatsStoreDir  = "pnats"
	defaultPidFilepath   = "/var/run/nex.pid"
	runloopSleepInterval = 100 * time.Millisecond
	runloopTickInterval  = 2500 * time.Millisecond
	heartbeatInterval    = 30 * time.Second
)

// Nex node process
type Node struct {
	api     *ApiListener
	manager *WorkloadManager

	cancelF  context.CancelFunc
	closing  uint32
	lameduck uint32
	ctx      context.Context
	sigs     chan os.Signal

	log *slog.Logger

	config   *models.NodeConfiguration
	opts     *models.Options
	nodeOpts *models.NodeOptions

	initOnce sync.Once

	keypair   nkeys.KeyPair
	publicKey string

	nc *nats.Conn

	natsint *server.Server
	ncint   *nats.Conn

	startedAt time.Time
	telemetry *observability.Telemetry
}

func NewNode(opts *models.Options, nodeOpts *models.NodeOptions, ctx context.Context, cancelF context.CancelFunc, log *slog.Logger) (*Node, error) {
	node := &Node{
		ctx:      ctx,
		cancelF:  cancelF,
		log:      log,
		nodeOpts: nodeOpts,
		opts:     opts,
	}

	err := node.validateConfig()
	if err != nil {
		return nil, fmt.Errorf("failed to create node: %s", err.Error())
	}

	err = node.createPid()
	if err != nil {
		return nil, fmt.Errorf("failed to create node: %s", err.Error())
	}

	err = node.generateKeypair()
	if err != nil {
		return nil, fmt.Errorf("failed to generate keypair for node: %s", err)
	} else {
		node.log.Info("Generated keypair for node", slog.String("public_key", node.publicKey))
	}

	return node, nil
}

func (n *Node) PublicKey() (*string, error) {
	pubkey, err := n.keypair.PublicKey()
	if err != nil {
		return nil, err
	}

	return &pubkey, nil
}

func (n *Node) Start() {
	n.log.Debug("starting node", slog.String("public_key", n.publicKey))
	n.startedAt = time.Now()

	err := n.init()
	if err != nil {
		panic(err) // FIXME-- this panics here because this is written like a proper main() entrypoint (it should never actually panic in practice)
	}

	_ = n.publishNodeStarted()

	go n.emitHeartbeats()

	timer := time.NewTicker(runloopTickInterval)
	defer timer.Stop()

	for !n.shuttingDown() {
		select {
		case <-timer.C:
			// TODO: check NATS subscription statuses, machine manager, telemetry etc.
		case sig := <-n.sigs:
			n.log.Debug("received signal: %s", sig)
			n.shutdown()
		case <-n.ctx.Done():
			n.shutdown()
		default:
			time.Sleep(runloopSleepInterval)
		}
	}

	n.log.Info("exiting node")
	n.cancelF()
}

func (n *Node) Stop() {
	n.log.Debug("stopping node")
	n.shutdown()
}

func (n *Node) EnterLameDuck() error {
	if atomic.AddUint32(&n.lameduck, 1) == 1 {
		n.config.Tags[controlapi.TagLameDuck] = "true"
		err := n.manager.procMan.EnterLameDuck()
		if err != nil {
			return err
		}

		_ = n.publishNodeLameDuckEntered()
	}

	return nil
}

func (n *Node) IsLameDuck() bool {
	return n.lameduck > 0
}

func (n *Node) createPid() error {
	if _, err := os.Stat(defaultPidFilepath); err == nil {
		raw, err := os.ReadFile(defaultPidFilepath)
		if err != nil {
			return err
		}

		pid, err := strconv.Atoi(string(raw))
		if err != nil {
			return err
		}

		process, err := os.FindProcess(int(pid))
		if err != nil {
			return err
		}

		err = process.Signal(syscall.Signal(0))
		if err == nil {
			return fmt.Errorf("node process already running; pid: %d", pid)
		}
	}

	f, err := os.Create(defaultPidFilepath)
	if err != nil {
		return err
	}

	_, err = f.Write([]byte(fmt.Sprintf("%d", os.Getpid())))
	if err != nil {
		_ = os.Remove(defaultPidFilepath)
		return err
	}

	n.log.Debug(fmt.Sprintf("Wrote pidfile to %s", defaultPidFilepath), slog.Int("pid", os.Getpid()))
	return nil
}

func (n *Node) emitHeartbeats() {
	ticker := time.NewTicker(heartbeatInterval)
	for range ticker.C {
		n.publishHeartbeat()

		if n.closing > 0 {
			ticker.Stop()
		}
	}
}

func (n *Node) generateKeypair() error {
	var err error

	n.keypair, err = nkeys.CreateServer()
	if err != nil {
		return fmt.Errorf("failed to generate node keypair: %s", err)
	}

	n.publicKey, err = n.keypair.PublicKey()
	if err != nil {
		return fmt.Errorf("failed to encode public key: %s", err)
	}

	return nil
}

func (n *Node) init() error {
	var err error

	n.initOnce.Do(func() {
		err = n.loadNodeConfig()
		if err != nil {
			n.log.Error("Failed to load node configuration file", slog.Any("err", err), slog.String("config_path", n.nodeOpts.ConfigFilepath))
		} else {
			n.log.Info("Loaded node configuration", slog.String("config_path", n.nodeOpts.ConfigFilepath))
		}

		n.telemetry, err = observability.NewTelemetry(n.ctx, n.log, n.config, n.publicKey)
		if err != nil {
			n.log.Error("Failed to initialize telemetry", slog.Any("err", err))
		} else {
			n.log.Info("Initialized telemetry")
		}

		err = observability.InitializeTraceProvider(n.config, n.log)
		if err != nil {
			n.log.Error("Failed to initialize OTLP trace exporter", slog.Any("err", err))
			err = fmt.Errorf("failed to initialize OTLP trace exporter: %s", err)
		}

		// setup NATS connection
		n.nc, err = models.GenerateConnectionFromOpts(n.opts)
		if err != nil {
			n.log.Error("Failed to connect to NATS server", slog.Any("err", err))
			err = fmt.Errorf("failed to connect to NATS server: %s", err)
		} else {
			n.log.Info("Established node NATS connection", slog.String("servers", n.opts.Servers))
		}

		// init internal NATS server
		err = n.startInternalNATS()
		if err != nil {
			n.log.Error("Failed to start internal NATS server", slog.Any("err", err))
			err = fmt.Errorf("failed to start internal NATS server: %s", err)
		} else {
			n.log.Info("Internal NATS server started", slog.String("client_url", n.natsint.ClientURL()))
		}

		n.manager, err = NewWorkloadManager(n.ctx, n.cancelF, n.keypair, n.publicKey, n.nc, n.ncint, n.config, n.log, n.telemetry)
		if err != nil {
			n.log.Error("Failed to initialize machine manager", slog.Any("err", err))
		}

		go n.manager.Start()

		// init API listener
		n.api = NewApiListener(n.log, n.manager, n)
		err = n.api.Start()
		if err != nil {
			n.log.Error("Failed to start API listener", slog.Any("err", err))
		}

		n.installSignalHandlers()
	})

	return err
}

func (n *Node) startInternalNATS() error {
	var err error

	n.natsint, err = server.NewServer(&server.Options{
		Host:      "0.0.0.0",
		Port:      -1,
		JetStream: true,
		NoLog:     true,
		StoreDir:  path.Join(os.TempDir(), defaultNatsStoreDir),
	})
	if err != nil {
		return err
	}

	n.natsint.Start()

	clientUrl, err := url.Parse(n.natsint.ClientURL())
	if err != nil {
		return fmt.Errorf("failed to parse internal NATS client URL: %s", err)
	}

	p, err := strconv.Atoi(clientUrl.Port())
	if err != nil {
		return fmt.Errorf("failed to parse internal NATS client URL: %s", err)
	}
	n.config.InternalNodePort = &p

	n.ncint, err = nats.Connect(n.natsint.ClientURL())
	if err != nil {
		return fmt.Errorf("failed to connect to internal nats: %s", err)
	}

	jsCtx, err := n.ncint.JetStream()
	if err != nil {
		return fmt.Errorf("failed to establish jetstream connection to internal nats: %s", err)
	}

	_, err = jsCtx.CreateObjectStore(&nats.ObjectStoreConfig{
		Bucket:      WorkloadCacheBucketName,
		Description: "Object store cache for nex-node workloads",
		Storage:     nats.MemoryStorage,
	})
	if err != nil {
		return fmt.Errorf("failed to create internal object store: %s", err)
	}

	return nil
}

func (n *Node) loadNodeConfig() error {
	if n.config == nil {
		var err error

		n.config, err = LoadNodeConfiguration(n.nodeOpts.ConfigFilepath)
		if err != nil {
			return err
		}

		// HACK-- copying these here... everything should ultimately be configurable via node JSON config...
		n.config.OtelMetrics = n.nodeOpts.OtelMetrics
		n.config.OtelMetricsExporter = n.nodeOpts.OtelMetricsExporter
		n.config.OtelMetricsPort = n.nodeOpts.OtelMetricsPort
	}

	return nil
}

<<<<<<< HEAD
func (n *Node) publishNodeLameDuckEntered() error {
	nodeLameDuck := controlapi.LameDuckEnteredEvent{
		Version: VERSION,
		Id:      n.publicKey,
=======
func (n *Node) publishHeartbeat() error {
	machines, err := n.manager.RunningWorkloads()
	if err != nil {
		n.log.Error("Failed to query running machines during heartbeat", slog.Any("error", err))
		return nil
	}

	now := time.Now().UTC()

	evt := controlapi.HeartbeatEvent{
		NodeId:          n.publicKey,
		Version:         Version(),
		Uptime:          myUptime(now.Sub(n.startedAt)),
		RunningMachines: len(machines),
		Tags:            n.config.Tags,
>>>>>>> 934ef750
	}

	cloudevent := cloudevents.NewEvent()
	cloudevent.SetSource(n.publicKey)
	cloudevent.SetID(uuid.NewString())
<<<<<<< HEAD
	cloudevent.SetTime(n.startedAt)
	cloudevent.SetType(controlapi.LameDuckEnteredEventType)
	cloudevent.SetDataContentType(cloudevents.ApplicationJSON)
	_ = cloudevent.SetData(nodeLameDuck)

	n.log.Info("Publishing node lame duck entered event")
	return PublishCloudEvent(n.nc, "system", cloudevent, n.log)
=======
	cloudevent.SetTime(now)
	cloudevent.SetType(controlapi.HeartbeatEventType)
	cloudevent.SetDataContentType(cloudevents.ApplicationJSON)
	_ = cloudevent.SetData(evt)

	return PublishCloudEvent(n.nc, systemNamespace, cloudevent, n.log)
>>>>>>> 934ef750
}

func (n *Node) publishNodeStarted() error {
	nodeStart := controlapi.NodeStartedEvent{
		Version: VERSION,
		Id:      n.publicKey,
	}

	cloudevent := cloudevents.NewEvent()
	cloudevent.SetSource(n.publicKey)
	cloudevent.SetID(uuid.NewString())
	cloudevent.SetTime(n.startedAt)
	cloudevent.SetType(controlapi.NodeStartedEventType)
	cloudevent.SetDataContentType(cloudevents.ApplicationJSON)
	_ = cloudevent.SetData(nodeStart)

	n.log.Info("Publishing node started event")
	return PublishCloudEvent(n.nc, "system", cloudevent, n.log)
}

func (n *Node) publishNodeStopped() error {
	evt := controlapi.NodeStoppedEvent{
		Id:       n.publicKey,
		Graceful: true,
	}

	cloudevent := cloudevents.NewEvent()
	cloudevent.SetSource(n.publicKey)
	cloudevent.SetID(uuid.NewString())
	cloudevent.SetTime(time.Now().UTC())
	cloudevent.SetType(controlapi.NodeStoppedEventType)
	cloudevent.SetDataContentType(cloudevents.ApplicationJSON)
	_ = cloudevent.SetData(evt)

	n.log.Info("Publishing node stopped event")
	return PublishCloudEvent(n.nc, "system", cloudevent, n.log)
}

func (n *Node) validateConfig() error {
	if n.config == nil {
		err := n.loadNodeConfig()
		if err != nil {
			return err
		}
	}

	return CheckPrerequisites(n.config, true)
}

func (n *Node) installSignalHandlers() {
	n.log.Debug("installing signal handlers")
	// both firecracker and the embedded NATS server register signal handlers... wipe those so ours are the ones being used
	signal.Reset(syscall.SIGINT, syscall.SIGTERM, syscall.SIGUSR1, syscall.SIGUSR2, syscall.SIGHUP)
	n.sigs = make(chan os.Signal, 1)
	signal.Notify(n.sigs, os.Interrupt, syscall.SIGTERM, syscall.SIGINT, syscall.SIGQUIT)
}

func (n *Node) shutdown() {
	if atomic.AddUint32(&n.closing, 1) == 1 {
		n.log.Debug("shutting down")
		_ = n.manager.Stop()
		_ = n.publishNodeStopped()

		_ = n.ncint.Drain()
		for !n.ncint.IsClosed() {
			time.Sleep(time.Millisecond * 25)
		}

		_ = n.nc.Drain()
		for !n.nc.IsClosed() {
			time.Sleep(time.Millisecond * 25)
		}

		n.natsint.Shutdown()
		n.natsint.WaitForShutdown()
		_ = n.telemetry.Shutdown()

		_ = os.Remove(defaultPidFilepath)
		close(n.sigs)
	}
}

func (n *Node) shuttingDown() bool {
	return (atomic.LoadUint32(&n.closing) > 0)
}<|MERGE_RESOLUTION|>--- conflicted
+++ resolved
@@ -353,12 +353,24 @@
 	return nil
 }
 
-<<<<<<< HEAD
 func (n *Node) publishNodeLameDuckEntered() error {
 	nodeLameDuck := controlapi.LameDuckEnteredEvent{
 		Version: VERSION,
 		Id:      n.publicKey,
-=======
+	}
+
+	cloudevent := cloudevents.NewEvent()
+	cloudevent.SetSource(n.publicKey)
+	cloudevent.SetID(uuid.NewString())
+	cloudevent.SetTime(n.startedAt)
+	cloudevent.SetType(controlapi.LameDuckEnteredEventType)
+	cloudevent.SetDataContentType(cloudevents.ApplicationJSON)
+	_ = cloudevent.SetData(nodeLameDuck)
+
+	n.log.Info("Publishing node lame duck entered event")
+	return PublishCloudEvent(n.nc, "system", cloudevent, n.log)
+}
+
 func (n *Node) publishHeartbeat() error {
 	machines, err := n.manager.RunningWorkloads()
 	if err != nil {
@@ -374,28 +386,17 @@
 		Uptime:          myUptime(now.Sub(n.startedAt)),
 		RunningMachines: len(machines),
 		Tags:            n.config.Tags,
->>>>>>> 934ef750
 	}
 
 	cloudevent := cloudevents.NewEvent()
 	cloudevent.SetSource(n.publicKey)
 	cloudevent.SetID(uuid.NewString())
-<<<<<<< HEAD
-	cloudevent.SetTime(n.startedAt)
-	cloudevent.SetType(controlapi.LameDuckEnteredEventType)
-	cloudevent.SetDataContentType(cloudevents.ApplicationJSON)
-	_ = cloudevent.SetData(nodeLameDuck)
-
-	n.log.Info("Publishing node lame duck entered event")
-	return PublishCloudEvent(n.nc, "system", cloudevent, n.log)
-=======
 	cloudevent.SetTime(now)
 	cloudevent.SetType(controlapi.HeartbeatEventType)
 	cloudevent.SetDataContentType(cloudevents.ApplicationJSON)
 	_ = cloudevent.SetData(evt)
 
 	return PublishCloudEvent(n.nc, systemNamespace, cloudevent, n.log)
->>>>>>> 934ef750
 }
 
 func (n *Node) publishNodeStarted() error {
