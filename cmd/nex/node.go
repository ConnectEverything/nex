package main

import (
	"context"
	"encoding/json"
	"errors"
	"fmt"
	"log/slog"
	"net/http"
	"time"

	"github.com/nats-io/nkeys"

	options "github.com/synadia-io/nex/models"
	"github.com/synadia-io/nex/node"
)

type Node struct {
	Up        Up        `cmd:"" help:"Bring a node up"`
	Preflight Preflight `cmd:"" help:"Run a preflight check on a node" aliases:"init"`
	LameDuck  LameDuck  `cmd:"" name:"lameduck" help:"Command a node to enter lame duck mode" aliases:"down"`
	List      List      `cmd:"" aliases:"ls" help:"List running nodes"`
	Info      Info      `cmd:"" help:"Provide information about a running node"`
}

// ----- Preflight Command -----
type Preflight struct {
	Force          bool   `optional:"" help:"Force the preflight check to run. All artifacts are (re-)installed"`
	Yes            bool   `optional:"" short:"y" help:"Answer yes to all prompts"`
	GenConfig      bool   `optional:"" help:"Creates a default configuration file in your current directory"`
	Status         bool   `optional:"" help:"Check the status of the node requirements without installing anything"`
	InstallVersion string `optional:"" help:"Bypasses checking 'latest' and installs a specific version of NEX.  Must be valid release tag in Github" placeholder:"v0.3.0"`
	GithubPAT      string `optional:"" help:"GitHub Personal Access Token. Can be provided if rate limits are hit pulling data from Github" placeholder:"ghp_abc123..."`
}

func (Preflight) AfterApply(globals *Globals) error {
	return checkVer(globals)
}

func (p Preflight) Validate() error {
	var errs error
	if p.InstallVersion != "" {
		url := "https://api.github.com/repos/synadia-io/nex/releases"

		req, err := http.NewRequest("GET", url, nil)
		if err != nil {
			return err
		}

		if p.GithubPAT != "" {
			req.Header.Set("Authorization", "token "+p.GithubPAT)
		}

		req.Header.Set("Accept", "application/vnd.github.v3+json")

		client := &http.Client{
			Timeout: 5 * time.Second,
		}

		resp, err := client.Do(req)
		if err != nil {
			return err
		}
		defer resp.Body.Close()

		if resp.StatusCode != http.StatusOK {
			return fmt.Errorf("GitHub API request failed with status: %s", resp.Status)
		}

		type GitHubRelease struct {
			TagName string `json:"tag_name"`
		}
		var releases []GitHubRelease
		if err := json.NewDecoder(resp.Body).Decode(&releases); err != nil {
			return err
		}

		for _, r := range releases {
			if r.TagName == p.InstallVersion {
				break
			}
		}
		return fmt.Errorf("Did not find prefered install version in Github")
	}

	return errs
}

func (p Preflight) Run(ctx context.Context, globals *Globals) error {
	if globals.Check {
		return printTable("Node Preflight Configuration", append(globals.Table(), p.Table()...)...)
	}
	return nil
}

// ----- LameDuck Command -----
type LameDuck struct {
	NodeID string            `optional:"" help:"Node ID to command into lame duck mode" placeholder:"NBTAFHAKW..."`
	Label  map[string]string `optional:"" help:"Put all nodes with label in lameduck.  Only 1 label allowed" placeholder:"nex.nexus=mynexus"`
}

func (LameDuck) AfterApply(globals *Globals) error {
	return checkVer(globals)
}

func (l LameDuck) Validate() error {
	if l.NodeID == "" && len(l.Label) == 0 {
		return errors.New("must provide a node ID or label")
	}
	if l.NodeID != "" && !nkeys.IsValidPublicServerKey(l.NodeID) {
		return errors.New("invalid node ID provided")
	}
	if len(l.Label) > 1 {
		return errors.New("only one label allowed")
	}

	switch {
	case l.NodeID != "":
		fmt.Println("Putting node in lameduck")
	case len(l.Label) == 1:
		fmt.Println("Putting all nodes with label in lameduck")
	default:
		return errors.New("used must provide valid Node ID or one label")
	}

	return nil
}

func (l LameDuck) Run(ctx context.Context, globals *Globals) error {
	if globals.Check {
		return printTable("Node Lameduck Configuration", append(globals.Table(), l.Table()...)...)
	}
	fmt.Println("run lameduck")
	return nil
}

// ----- List Command -----
type List struct {
	Filter map[string]string `optional:"" help:"Filter the list of nodes on tags" placeholder:"nex.nexus=mynexus;..."`
	JSON   bool              `optional:"" help:"Output in JSON format"`
}

func (List) AfterApply(globals *Globals) error {
	return checkVer(globals)
}

func (l List) Validate() error {
	return nil
}

func (l List) Run(ctx context.Context, globals *Globals) error {
	if globals.Check {
		return printTable("Node List Configuration", append(globals.Table(), l.Table()...)...)
	}
	fmt.Println("run list")
	return nil
}

// ----- Info Command -----
type Info struct {
	NodeID string `arg:"" required:"" help:"Node ID to query" placeholder:"NBTAFHAKW..."`
	JSON   bool   `optional:"" help:"Output in JSON format"`
}

func (Info) AfterApply(globals *Globals) error {
	return checkVer(globals)
}

func (i Info) Validate() error {
	var errs error
	if !nkeys.IsValidPublicServerKey(i.NodeID) {
		errs = errors.Join(errs, errors.New("invalid node ID provided"))
	}
	return errs
}

func (i Info) Run(ctx context.Context, globals *Globals) error {
	if globals.Check {
		return printTable("Node Info Configuration", append(globals.Table(), i.Table()...)...)
	}
	fmt.Println("run info")
	return nil
}

// ----- Up Command -----
type Up struct {
	AgentHandshakeTimeoutMillisecond int               `help:"Timeout in milliseconds" name:"agent-timeout" default:"5000"`
	DefaultResourceDir               string            `name:"resource-directory" default:"${defaultResourcePath}"`
	NexusName                        string            `default:"nexus" help:"Nexus name"`
	Tags                             map[string]string `placeholder:"nex:iscool;..." help:"Tags to be used for nex node"`
	ValidIssuers                     []string          `placeholder:"NBTAFHAKW..." help:"List of valid issuers for public nkey"`
	Agents                           AgentConfigs      `help:"Workload types configurations for nex node to initialize"`
	DisableDirectStart               bool              `help:"Disable direct start (no sandbox) workloads" default:"false"`
	ShowSystemLogs                   bool              `name:"system-logs" help:"Show verbose level logs from inside actor framework" default:"false" hidden:""`

	HostServicesConfig HostServicesConfig `embed:"" prefix:"hostservices." group:"Host Services Configuration"`
	OtelConfig         OtelConfig         `embed:"" prefix:"otel." group:"OpenTelemetry Configuration"`
}

func (u *Up) AfterApply(globals *Globals) error {
	return checkVer(globals)
}

func (u Up) Validate() error {
	var errs error
	if len(u.Agents) < 1 && u.DisableDirectStart {
		errs = errors.Join(errs, errors.New("attempting to start nex node with no workload types configured. Please provide at least 1 workload type configuration or enable direct start"))
	}
	return errs
}

func (u Up) Run(ctx context.Context, globals *Globals, n *Node) error {
	if globals.Check {
		return printTable("Node Up Configuration", append(globals.Table(), u.Table()...)...)
	}

	nc, err := configureNatsConnection(globals)
	if err != nil {
		return err
	}

	kp, err := nkeys.CreateServer()
	if err != nil {
		return err
	}

	pubKey, err := kp.PublicKey()
	if err != nil {
		return err
	}

	logger := configureLogger(globals, nc, pubKey, u.ShowSystemLogs)

	nexNode, err := node.NewNexNode(kp, nc,
		options.WithLogger(logger),
		options.WithAgentHandshakeTimeout(u.AgentHandshakeTimeoutMillisecond),
		options.WithResourceDirectory(u.DefaultResourceDir),
		options.WithNodeTags(u.Tags),
		options.WithValidIssuers(u.ValidIssuers),
		options.WithOTelOptions(options.OTelOptions{
			MetricsEnabled:   u.OtelConfig.OtelMetrics,
			MetricsPort:      u.OtelConfig.OtelMetricsPort,
			MetricsExporter:  u.OtelConfig.OtelMetricsExporter,
			TracesEnabled:    u.OtelConfig.OtelTraces,
			TracesExporter:   u.OtelConfig.OtelTracesExporter,
			ExporterEndpoint: u.OtelConfig.OtlpExporterUrl,
		}),
		options.WithDisableDirectStart(false),
		options.WithExternalAgents(func() []options.AgentOptions {
			ret := make([]options.AgentOptions, len(u.Agents))
			for i, e := range u.Agents {
				ret[i] = options.AgentOptions{
					Name:          e.Name,
					Uri:           e.AgentUri,
					Configuration: e.Configuration,
				}
			}
			return ret
		}()),
		options.WithHostServiceOptions(func() options.HostServiceOptions {
			return options.HostServiceOptions{
				NatsUrl:      u.HostServicesConfig.NatsUrl,
				NatsUserJwt:  u.HostServicesConfig.NatsUserJwt,
				NatsUserSeed: u.HostServicesConfig.NatsUserSeed,
				Services: func() map[string]options.ServiceConfig {
					ret := make(map[string]options.ServiceConfig, len(u.HostServicesConfig.Services))
					for k, v := range u.HostServicesConfig.Services {
						ret[k] = options.ServiceConfig{
							Enabled:       v.Enabled,
							Configuration: v.Configuration,
						}
					}
					return ret
				}(),
			}
		}()),
	)
	if err != nil {
		return err
	}

	logger.Info("Validating Nex Node")
	err = nexNode.Validate()
	if err != nil {
		return err
	}

<<<<<<< HEAD
	logger.Info("Starting Nex Node", slog.String("public_key", pubKey))
	return nexNode.Start() // As this is a blocking call, it should return only when the node is shutting down
=======
	logger.Info("Starting Nex Node", slog.String("public_key", pubKey), slog.String("config", string(globals.Config)))
	err = nexNode.Start() // As this is a blocking call, it should return when the node is shutting down
	if err != nil {
		logger.Error("Failed to start Nex Node", slog.String("error", err.Error()))
	}
	logger.Info("Shutting down Nex Node")

	return nil
>>>>>>> 54391e34
}

type OtelConfig struct {
	OtelMetrics         bool   `name:"metrics" default:"false" help:"Enables OTel Metrics"`
	OtelMetricsPort     int    `name:"metrics-port" default:"8085"`
	OtelMetricsExporter string `name:"metrics-exporter" default:"file" enum:"file,prometheus"`
	OtelTraces          bool   `name:"traces" default:"false" help:"Enables OTel Traces"`
	OtelTracesExporter  string `name:"traces-exporter" default:"file" enum:"file,grpc,http"`
	OtlpExporterUrl     string `name:"exporter-url" default:"127.0.0.1:14532"`
}

type HostServicesConfig struct {
	NatsUrl      string                   `group:"Host Services Configuration"`
	NatsUserJwt  string                   `group:"Host Services Configuration"`
	NatsUserSeed string                   `group:"Host Services Configuration"`
	Services     map[string]ServiceConfig `prefix:"service." group:"Host Services Configuration"`
}

type ServiceConfig struct {
	Enabled       bool            `default:"false"`
	Configuration json.RawMessage `placeholder:"{}"`
}

type AgentConfig struct {
	Name          string          `help:"Name of the workload type" placeholder:"javascript"`
	AgentUri      string          `name:"agenturi" help:"URI to the agent binary to download and install in resource directory" placeholder:"nats://bucket/key"`
	Configuration json.RawMessage `help:"Configuration JSON for agent" placeholder:"{}"`
}
type AgentConfigs []AgentConfig<|MERGE_RESOLUTION|>--- conflicted
+++ resolved
@@ -285,19 +285,8 @@
 		return err
 	}
 
-<<<<<<< HEAD
 	logger.Info("Starting Nex Node", slog.String("public_key", pubKey))
 	return nexNode.Start() // As this is a blocking call, it should return only when the node is shutting down
-=======
-	logger.Info("Starting Nex Node", slog.String("public_key", pubKey), slog.String("config", string(globals.Config)))
-	err = nexNode.Start() // As this is a blocking call, it should return when the node is shutting down
-	if err != nil {
-		logger.Error("Failed to start Nex Node", slog.String("error", err.Error()))
-	}
-	logger.Info("Shutting down Nex Node")
-
-	return nil
->>>>>>> 54391e34
 }
 
 type OtelConfig struct {
