--- conflicted
+++ resolved
@@ -186,7 +186,6 @@
 		}
 	}
 
-<<<<<<< HEAD
 	return nil
 }
 
@@ -198,11 +197,7 @@
 		}
 
 		respBin, err := http.Get(VM_LINUX_KERNEL_URL)
-=======
-	cniConfig := fmt.Sprintf("/etc/cni/conf.d/%s.conflist", *config.CNI.NetworkName)
-	if _, err := os.Stat(cniConfig); errors.Is(err, os.ErrNotExist) {
-		err = writeCniConf(cniConfig, *config.CNI.NetworkName)
->>>>>>> fedf4e5e
+
 		if err != nil {
 			return err
 		}
@@ -232,7 +227,6 @@
 		return err
 	}
 
-<<<<<<< HEAD
 	for {
 		header, err := rawData.Next()
 		if err == io.EOF {
@@ -261,27 +255,15 @@
 				return err
 			}
 		}
-=======
-	if kInfo, err := os.Stat(*config.KernelPath); errors.Is(err, os.ErrNotExist) {
-		fmt.Printf("⛔ Could not access the virtual machine kernel (%s)\n", red(config.KernelPath))
-	} else {
-		fmt.Printf("✅ Able to access the virtual machine kernel (%s) Last Modified %s\n", cyan(config.KernelPath), cyan(humanize.Time(kInfo.ModTime().Local())))
->>>>>>> fedf4e5e
-	}
-	return nil
-}
-
-<<<<<<< HEAD
+
+	}
+	return nil
+}
+
 func downloadCNIPlugins(r *requirement, c *NodeConfiguration) error {
 	rawData, err := decompressTarFromURL(CNI_PLUGINS_TARBALL_URL, CNI_PLUGINS_TARBALL_SHA256)
 	if err != nil {
 		return err
-=======
-	if rfsInfo, err := os.Stat(*config.RootFsPath); errors.Is(err, os.ErrNotExist) {
-		fmt.Printf("⛔ Could not access the virtual machine root fs image (%s)\n", red(config.RootFsPath))
-	} else {
-		fmt.Printf("✅ Able to access the virtual machine root fs image (%s) Last Modified %s\n", cyan(config.RootFsPath), cyan(humanize.Time(rfsInfo.ModTime().Local())))
->>>>>>> fedf4e5e
 	}
 
 	for {
